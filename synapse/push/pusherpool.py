#!/usr/bin/env python
# -*- coding: utf-8 -*-
# Copyright 2015, 2016 OpenMarket Ltd
#
# Licensed under the Apache License, Version 2.0 (the "License");
# you may not use this file except in compliance with the License.
# You may obtain a copy of the License at
#
#     http://www.apache.org/licenses/LICENSE-2.0
#
# Unless required by applicable law or agreed to in writing, software
# distributed under the License is distributed on an "AS IS" BASIS,
# WITHOUT WARRANTIES OR CONDITIONS OF ANY KIND, either express or implied.
# See the License for the specific language governing permissions and
# limitations under the License.

import logging
from typing import TYPE_CHECKING, Dict, Union

from prometheus_client import Gauge

from synapse.metrics.background_process_metrics import run_as_background_process
from synapse.push import PusherConfigException
from synapse.push.emailpusher import EmailPusher
from synapse.push.httppusher import HttpPusher
from synapse.push.pusher import PusherFactory
from synapse.util.async_helpers import concurrently_execute

if TYPE_CHECKING:
    from synapse.server import HomeServer


logger = logging.getLogger(__name__)


synapse_pushers = Gauge(
    "synapse_pushers", "Number of active synapse pushers", ["kind", "app_id"]
)


class PusherPool:
    """
    The pusher pool. This is responsible for dispatching notifications of new events to
    the http and email pushers.

    It provides three methods which are designed to be called by the rest of the
    application: `start`, `on_new_notifications`, and `on_new_receipts`: each of these
    delegates to each of the relevant pushers.

    Note that it is expected that each pusher will have its own 'processing' loop which
    will send out the notifications in the background, rather than blocking until the
    notifications are sent; accordingly Pusher.on_started, Pusher.on_new_notifications and
    Pusher.on_new_receipts are not expected to return awaitables.
    """

    def __init__(self, hs: "HomeServer"):
        self.hs = hs
        self.pusher_factory = PusherFactory(hs)
        self._should_start_pushers = hs.config.start_pushers
        self.store = self.hs.get_datastore()
        self.clock = self.hs.get_clock()

        # We shard the handling of push notifications by user ID.
        self._pusher_shard_config = hs.config.push.pusher_shard_config
        self._instance_name = hs.get_instance_name()

        # Record the last stream ID that we were poked about so we can get
        # changes since then. We set this to the current max stream ID on
        # startup as every individual pusher will have checked for changes on
        # startup.
        self._last_room_stream_id_seen = self.store.get_room_max_stream_ordering()

        # map from user id to app_id:pushkey to pusher
        self.pushers = {}  # type: Dict[str, Dict[str, Union[HttpPusher, EmailPusher]]]

    def start(self):
        """Starts the pushers off in a background process.
        """
        if not self._should_start_pushers:
            logger.info("Not starting pushers because they are disabled in the config")
            return
        run_as_background_process("start_pushers", self._start_pushers)

    async def add_pusher(
        self,
        user_id,
        access_token,
        kind,
        app_id,
        app_display_name,
        device_display_name,
        pushkey,
        lang,
        data,
        profile_tag="",
    ):
        """Creates a new pusher and adds it to the pool

        Returns:
            EmailPusher|HttpPusher
        """

        time_now_msec = self.clock.time_msec()

        # we try to create the pusher just to validate the config: it
        # will then get pulled out of the database,
        # recreated, added and started: this means we have only one
        # code path adding pushers.
        self.pusher_factory.create_pusher(
            {
                "id": None,
                "user_name": user_id,
                "kind": kind,
                "app_id": app_id,
                "app_display_name": app_display_name,
                "device_display_name": device_display_name,
                "pushkey": pushkey,
                "ts": time_now_msec,
                "lang": lang,
                "data": data,
                "last_stream_ordering": None,
                "last_success": None,
                "failing_since": None,
            }
        )

        # create the pusher setting last_stream_ordering to the current maximum
        # stream ordering in event_push_actions, so it will process
        # pushes from this point onwards.
        last_stream_ordering = await self.store.get_latest_push_action_stream_ordering()

        await self.store.add_pusher(
            user_id=user_id,
            access_token=access_token,
            kind=kind,
            app_id=app_id,
            app_display_name=app_display_name,
            device_display_name=device_display_name,
            pushkey=pushkey,
            pushkey_ts=time_now_msec,
            lang=lang,
            data=data,
            last_stream_ordering=last_stream_ordering,
            profile_tag=profile_tag,
        )
        pusher = await self.start_pusher_by_id(app_id, pushkey, user_id)

        return pusher

    async def remove_pushers_by_app_id_and_pushkey_not_user(
        self, app_id, pushkey, not_user_id
    ):
        to_remove = await self.store.get_pushers_by_app_id_and_pushkey(app_id, pushkey)
        for p in to_remove:
            if p["user_name"] != not_user_id:
                logger.info(
                    "Removing pusher for app id %s, pushkey %s, user %s",
                    app_id,
                    pushkey,
                    p["user_name"],
                )
                await self.remove_pusher(p["app_id"], p["pushkey"], p["user_name"])

    async def remove_pushers_by_access_token(self, user_id, access_tokens):
        """Remove the pushers for a given user corresponding to a set of
        access_tokens.

        Args:
            user_id (str): user to remove pushers for
            access_tokens (Iterable[int]): access token *ids* to remove pushers
                for
        """
        if not self._pusher_shard_config.should_handle(self._instance_name, user_id):
            return

        tokens = set(access_tokens)
        for p in await self.store.get_pushers_by_user_id(user_id):
            if p["access_token"] in tokens:
                logger.info(
                    "Removing pusher for app id %s, pushkey %s, user %s",
                    p["app_id"],
                    p["pushkey"],
                    p["user_name"],
                )
                await self.remove_pusher(p["app_id"], p["pushkey"], p["user_name"])

<<<<<<< HEAD
    async def on_new_notifications(self, max_stream_id):
=======
    async def on_new_notifications(self, max_stream_id: int):
>>>>>>> 837293c3
        if not self.pushers:
            # nothing to do here.
            return

        if max_stream_id < self._last_room_stream_id_seen:
            # Nothing to do
            return

        prev_stream_id = self._last_room_stream_id_seen
        self._last_room_stream_id_seen = max_stream_id

        try:
            users_affected = await self.store.get_push_action_users_in_range(
                prev_stream_id, max_stream_id
            )

            for u in users_affected:
                if u in self.pushers:
                    for p in self.pushers[u].values():
                        p.on_new_notifications(max_stream_id)

        except Exception:
            logger.exception("Exception in pusher on_new_notifications")

    async def on_new_receipts(self, min_stream_id, max_stream_id, affected_room_ids):
        if not self.pushers:
            # nothing to do here.
            return

        try:
            # Need to subtract 1 from the minimum because the lower bound here
            # is not inclusive
            users_affected = await self.store.get_users_sent_receipts_between(
                min_stream_id - 1, max_stream_id
            )

            for u in users_affected:
                if u in self.pushers:
                    for p in self.pushers[u].values():
                        p.on_new_receipts(min_stream_id, max_stream_id)

        except Exception:
            logger.exception("Exception in pusher on_new_receipts")

    async def start_pusher_by_id(self, app_id, pushkey, user_id):
        """Look up the details for the given pusher, and start it

        Returns:
            EmailPusher|HttpPusher|None: The pusher started, if any
        """
        if not self._should_start_pushers:
            return

        if not self._pusher_shard_config.should_handle(self._instance_name, user_id):
            return

        resultlist = await self.store.get_pushers_by_app_id_and_pushkey(app_id, pushkey)

        pusher_dict = None
        for r in resultlist:
            if r["user_name"] == user_id:
                pusher_dict = r

        pusher = None
        if pusher_dict:
            pusher = await self._start_pusher(pusher_dict)

        return pusher

    async def _start_pushers(self) -> None:
        """Start all the pushers
        """
        pushers = await self.store.get_all_pushers()

        # Stagger starting up the pushers so we don't completely drown the
        # process on start up.
        await concurrently_execute(self._start_pusher, pushers, 10)

        logger.info("Started pushers")

    async def _start_pusher(self, pusherdict):
        """Start the given pusher

        Args:
            pusherdict (dict): dict with the values pulled from the db table

        Returns:
            EmailPusher|HttpPusher
        """
        if not self._pusher_shard_config.should_handle(
            self._instance_name, pusherdict["user_name"]
        ):
            return

        try:
            p = self.pusher_factory.create_pusher(pusherdict)
        except PusherConfigException as e:
            logger.warning(
                "Pusher incorrectly configured id=%i, user=%s, appid=%s, pushkey=%s: %s",
                pusherdict["id"],
                pusherdict.get("user_name"),
                pusherdict.get("app_id"),
                pusherdict.get("pushkey"),
                e,
            )
            return
        except Exception:
            logger.exception(
                "Couldn't start pusher id %i: caught Exception", pusherdict["id"],
            )
            return

        if not p:
            return

        appid_pushkey = "%s:%s" % (pusherdict["app_id"], pusherdict["pushkey"])

        byuser = self.pushers.setdefault(pusherdict["user_name"], {})
        if appid_pushkey in byuser:
            byuser[appid_pushkey].on_stop()
        byuser[appid_pushkey] = p

        synapse_pushers.labels(type(p).__name__, p.app_id).inc()

        # Check if there *may* be push to process. We do this as this check is a
        # lot cheaper to do than actually fetching the exact rows we need to
        # push.
        user_id = pusherdict["user_name"]
        last_stream_ordering = pusherdict["last_stream_ordering"]
        if last_stream_ordering:
            have_notifs = await self.store.get_if_maybe_push_in_range_for_user(
                user_id, last_stream_ordering
            )
        else:
            # We always want to default to starting up the pusher rather than
            # risk missing push.
            have_notifs = True

        p.on_started(have_notifs)

        return p

    async def remove_pusher(self, app_id, pushkey, user_id):
        appid_pushkey = "%s:%s" % (app_id, pushkey)

        byuser = self.pushers.get(user_id, {})

        if appid_pushkey in byuser:
            logger.info("Stopping pusher %s / %s", user_id, appid_pushkey)
            pusher = byuser.pop(appid_pushkey)
            pusher.on_stop()

            synapse_pushers.labels(type(pusher).__name__, pusher.app_id).dec()

        await self.store.delete_pusher_by_app_id_pushkey_user_id(
            app_id, pushkey, user_id
        )<|MERGE_RESOLUTION|>--- conflicted
+++ resolved
@@ -184,11 +184,7 @@
                 )
                 await self.remove_pusher(p["app_id"], p["pushkey"], p["user_name"])
 
-<<<<<<< HEAD
-    async def on_new_notifications(self, max_stream_id):
-=======
     async def on_new_notifications(self, max_stream_id: int):
->>>>>>> 837293c3
         if not self.pushers:
             # nothing to do here.
             return
