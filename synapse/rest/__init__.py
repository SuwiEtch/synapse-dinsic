# -*- coding: utf-8 -*-
# Copyright 2014-2016 OpenMarket Ltd
#
# Licensed under the Apache License, Version 2.0 (the "License");
# you may not use this file except in compliance with the License.
# You may obtain a copy of the License at
#
#     http://www.apache.org/licenses/LICENSE-2.0
#
# Unless required by applicable law or agreed to in writing, software
# distributed under the License is distributed on an "AS IS" BASIS,
# WITHOUT WARRANTIES OR CONDITIONS OF ANY KIND, either express or implied.
# See the License for the specific language governing permissions and
# limitations under the License.

from synapse.rest.client import (
    versions,
)

from synapse.rest.client.v1 import (
    room,
    events,
    profile,
    presence,
    initial_sync,
    directory,
    voip,
    admin,
    pusher,
    push_rule,
    register as v1_register,
    login as v1_login,
    logout,
)

from synapse.rest.client.v2_alpha import (
    sync,
    filter,
    account,
    register,
    auth,
    receipts,
    keys,
    tokenrefresh,
    tags,
    account_data,
    report_event,
    openid,
<<<<<<< HEAD
    notifications,
=======
    devices,
>>>>>>> c9c1541f
)

from synapse.http.server import JsonResource


class ClientRestResource(JsonResource):
    """A resource for version 1 of the matrix client API."""

    def __init__(self, hs):
        JsonResource.__init__(self, hs, canonical_json=False)
        self.register_servlets(self, hs)

    @staticmethod
    def register_servlets(client_resource, hs):
        versions.register_servlets(client_resource)

        # "v1"
        room.register_servlets(hs, client_resource)
        events.register_servlets(hs, client_resource)
        v1_register.register_servlets(hs, client_resource)
        v1_login.register_servlets(hs, client_resource)
        profile.register_servlets(hs, client_resource)
        presence.register_servlets(hs, client_resource)
        initial_sync.register_servlets(hs, client_resource)
        directory.register_servlets(hs, client_resource)
        voip.register_servlets(hs, client_resource)
        admin.register_servlets(hs, client_resource)
        pusher.register_servlets(hs, client_resource)
        push_rule.register_servlets(hs, client_resource)
        logout.register_servlets(hs, client_resource)

        # "v2"
        sync.register_servlets(hs, client_resource)
        filter.register_servlets(hs, client_resource)
        account.register_servlets(hs, client_resource)
        register.register_servlets(hs, client_resource)
        auth.register_servlets(hs, client_resource)
        receipts.register_servlets(hs, client_resource)
        keys.register_servlets(hs, client_resource)
        tokenrefresh.register_servlets(hs, client_resource)
        tags.register_servlets(hs, client_resource)
        account_data.register_servlets(hs, client_resource)
        report_event.register_servlets(hs, client_resource)
        openid.register_servlets(hs, client_resource)
<<<<<<< HEAD
        notifications.register_servlets(hs, client_resource)
=======
        devices.register_servlets(hs, client_resource)
>>>>>>> c9c1541f
<|MERGE_RESOLUTION|>--- conflicted
+++ resolved
@@ -46,11 +46,8 @@
     account_data,
     report_event,
     openid,
-<<<<<<< HEAD
     notifications,
-=======
     devices,
->>>>>>> c9c1541f
 )
 
 from synapse.http.server import JsonResource
@@ -95,8 +92,5 @@
         account_data.register_servlets(hs, client_resource)
         report_event.register_servlets(hs, client_resource)
         openid.register_servlets(hs, client_resource)
-<<<<<<< HEAD
         notifications.register_servlets(hs, client_resource)
-=======
-        devices.register_servlets(hs, client_resource)
->>>>>>> c9c1541f
+        devices.register_servlets(hs, client_resource)