--- conflicted
+++ resolved
@@ -415,17 +415,13 @@
 
         yield self._set_password_handler.set_password(user_id, new_password, requester)
 
-<<<<<<< HEAD
         if self.hs.config.shadow_server:
             shadow_user = UserID(
                 requester.user.localpart, self.hs.config.shadow_server.get("hs")
             )
             self.shadow_password(params, shadow_user.to_string())
 
-        return (200, {})
-=======
         return 200, {}
->>>>>>> 4548d1f8
 
     def on_OPTIONS(self, _):
         return 200, {}
@@ -624,17 +620,13 @@
             logger.debug("Binding threepid %s to %s", threepid, user_id)
             yield self.identity_handler.bind_threepid(threePidCreds, user_id)
 
-<<<<<<< HEAD
         if self.hs.config.shadow_server:
             shadow_user = UserID(
                 requester.user.localpart, self.hs.config.shadow_server.get("hs")
             )
             self.shadow_3pid({"threepid": threepid}, shadow_user.to_string())
 
-        return (200, {})
-=======
         return 200, {}
->>>>>>> 4548d1f8
 
     @defer.inlineCallbacks
     def shadow_3pid(self, body, user_id):
