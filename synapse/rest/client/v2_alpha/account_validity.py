# -*- coding: utf-8 -*-
# Copyright 2019 New Vector Ltd
#
# Licensed under the Apache License, Version 2.0 (the "License");
# you may not use this file except in compliance with the License.
# You may obtain a copy of the License at
#
#     http://www.apache.org/licenses/LICENSE-2.0
#
# Unless required by applicable law or agreed to in writing, software
# distributed under the License is distributed on an "AS IS" BASIS,
# WITHOUT WARRANTIES OR CONDITIONS OF ANY KIND, either express or implied.
# See the License for the specific language governing permissions and
# limitations under the License.

import logging

from twisted.internet import defer

from synapse.api.errors import AuthError, SynapseError
from synapse.http.server import finish_request
from synapse.http.servlet import RestServlet

from ._base import client_patterns

logger = logging.getLogger(__name__)


class AccountValidityRenewServlet(RestServlet):
    PATTERNS = client_patterns("/account_validity/renew$")
    SUCCESS_HTML = (
        b"<html><body>Your account has been successfully renewed.</body><html>"
    )

    def __init__(self, hs):
        """
        Args:
            hs (synapse.server.HomeServer): server
        """
        super(AccountValidityRenewServlet, self).__init__()

        self.hs = hs
        self.account_activity_handler = hs.get_account_validity_handler()
        self.auth = hs.get_auth()
        self.success_html = hs.config.account_validity.account_renewed_html_content
        self.failure_html = hs.config.account_validity.invalid_token_html_content

    @defer.inlineCallbacks
    def on_GET(self, request):
        if b"token" not in request.args:
            raise SynapseError(400, "Missing renewal token")
        renewal_token = request.args[b"token"][0]

<<<<<<< HEAD
        token_valid = yield self.account_activity_handler.renew_account(
            renewal_token.decode("utf8")
        )
=======
        yield self.account_activity_handler.renew_account(renewal_token.decode("utf8"))
>>>>>>> 32e7c9e7

        if token_valid:
            status_code = 200
            response = self.success_html
        else:
            status_code = 404
            response = self.failure_html

        request.setResponseCode(status_code)
        request.setHeader(b"Content-Type", b"text/html; charset=utf-8")
<<<<<<< HEAD
        request.setHeader(b"Content-Length", b"%d" % (len(response),))
        request.write(response.encode("utf8"))
=======
        request.setHeader(
            b"Content-Length", b"%d" % (len(AccountValidityRenewServlet.SUCCESS_HTML),)
        )
        request.write(AccountValidityRenewServlet.SUCCESS_HTML)
>>>>>>> 32e7c9e7
        finish_request(request)
        defer.returnValue(None)


class AccountValiditySendMailServlet(RestServlet):
    PATTERNS = client_patterns("/account_validity/send_mail$")

    def __init__(self, hs):
        """
        Args:
            hs (synapse.server.HomeServer): server
        """
        super(AccountValiditySendMailServlet, self).__init__()

        self.hs = hs
        self.account_activity_handler = hs.get_account_validity_handler()
        self.auth = hs.get_auth()
        self.account_validity = self.hs.config.account_validity

    @defer.inlineCallbacks
    def on_POST(self, request):
        if not self.account_validity.renew_by_email_enabled:
            raise AuthError(
                403, "Account renewal via email is disabled on this server."
            )

        requester = yield self.auth.get_user_by_req(request, allow_expired=True)
        user_id = requester.user.to_string()
        yield self.account_activity_handler.send_renewal_email_to_user(user_id)

        defer.returnValue((200, {}))


def register_servlets(hs, http_server):
    AccountValidityRenewServlet(hs).register(http_server)
    AccountValiditySendMailServlet(hs).register(http_server)<|MERGE_RESOLUTION|>--- conflicted
+++ resolved
@@ -51,32 +51,21 @@
             raise SynapseError(400, "Missing renewal token")
         renewal_token = request.args[b"token"][0]
 
-<<<<<<< HEAD
         token_valid = yield self.account_activity_handler.renew_account(
             renewal_token.decode("utf8")
         )
-=======
-        yield self.account_activity_handler.renew_account(renewal_token.decode("utf8"))
->>>>>>> 32e7c9e7
 
         if token_valid:
             status_code = 200
-            response = self.success_html
         else:
             status_code = 404
-            response = self.failure_html
 
         request.setResponseCode(status_code)
         request.setHeader(b"Content-Type", b"text/html; charset=utf-8")
-<<<<<<< HEAD
-        request.setHeader(b"Content-Length", b"%d" % (len(response),))
-        request.write(response.encode("utf8"))
-=======
         request.setHeader(
             b"Content-Length", b"%d" % (len(AccountValidityRenewServlet.SUCCESS_HTML),)
         )
         request.write(AccountValidityRenewServlet.SUCCESS_HTML)
->>>>>>> 32e7c9e7
         finish_request(request)
         defer.returnValue(None)
 
