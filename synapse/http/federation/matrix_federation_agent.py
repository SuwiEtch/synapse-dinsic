--- conflicted
+++ resolved
@@ -71,21 +71,12 @@
         self._pool.maxPersistentPerHost = 5
         self._pool.cachedConnectionTimeout = 2 * 60
 
-<<<<<<< HEAD
         self._agent = Agent.usingEndpointFactory(
             self._reactor,
             MatrixHostnameEndpointFactory(
                 reactor, tls_client_options_factory, _srv_resolver
             ),
             pool=self._pool,
-=======
-        _well_known_agent = RedirectAgent(
-            Agent(
-                self._reactor,
-                pool=self._pool,
-                contextFactory=tls_client_options_factory,
-            )
->>>>>>> e24928de
         )
 
         if _well_known_resolver is None:
