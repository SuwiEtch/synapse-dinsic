--- conflicted
+++ resolved
@@ -32,13 +32,9 @@
 
 
 class EventFederationWorkerStore(EventsWorkerStore, SignatureWorkerStore, SQLBaseStore):
-<<<<<<< HEAD
-    async def get_auth_chain(self, event_ids, include_given=False):
-=======
     async def get_auth_chain(
         self, event_ids: Collection[str], include_given: bool = False
     ) -> List[EventBase]:
->>>>>>> 56efa9ec
         """Get auth events for given event_ids. The events *must* be state events.
 
         Args:
@@ -53,18 +49,9 @@
         )
         return await self.get_events_as_list(event_ids)
 
-<<<<<<< HEAD
-    def get_auth_chain_ids(
-        self,
-        event_ids: List[str],
-        include_given: bool = False,
-        ignore_events: Optional[Set[str]] = None,
-    ):
-=======
     async def get_auth_chain_ids(
         self, event_ids: Collection[str], include_given: bool = False,
     ) -> List[str]:
->>>>>>> 56efa9ec
         """Get auth events for given event_ids. The events *must* be state events.
 
         Args:
