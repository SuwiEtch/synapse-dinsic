--- conflicted
+++ resolved
@@ -54,11 +54,9 @@
         self.macaroon_gen = hs.get_macaroon_generator()
         self._server_notices_mxid = hs.config.server_notices_mxid
 
-<<<<<<< HEAD
+        self.spam_checker = hs.get_spam_checker()
+
         self._show_in_user_directory = self.hs.config.show_users_in_user_directory
-=======
-        self.spam_checker = hs.get_spam_checker()
->>>>>>> 56efa9ec
 
         if hs.config.worker_app:
             self._register_client = ReplicationRegisterServlet.make_client(hs)
@@ -164,11 +162,7 @@
         address=None,
         bind_emails=[],
         by_admin=False,
-<<<<<<< HEAD
-        shadow_banned=False,
-=======
         user_agent_ips=None,
->>>>>>> 56efa9ec
     ):
         """Registers a new client on the server.
 
@@ -186,12 +180,8 @@
             bind_emails (List[str]): list of emails to bind to this account.
             by_admin (bool): True if this registration is being made via the
               admin api, otherwise False.
-<<<<<<< HEAD
-            shadow_banned (bool): Shadow-ban the created user.
-=======
             user_agent_ips (List[(str, str)]): Tuples of IP addresses and user-agents used
                 during the registration process.
->>>>>>> 56efa9ec
         Returns:
             str: user_id
         Raises:
@@ -282,13 +272,10 @@
                         create_profile_with_displayname=default_display_name,
                         address=address,
                         shadow_banned=shadow_banned,
-<<<<<<< HEAD
                     )
 
                     await self.profile_handler.set_displayname(
                         user, None, default_display_name, by_admin=True
-=======
->>>>>>> 56efa9ec
                     )
 
                     # Successfully registered
