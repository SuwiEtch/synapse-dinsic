--- conflicted
+++ resolved
@@ -15,15 +15,11 @@
 # limitations under the License.
 import logging
 import random
-<<<<<<< HEAD
-from typing import List
+from typing import TYPE_CHECKING, List, Optional
 
 from signedjson.sign import sign_json
 
 from twisted.internet import reactor
-=======
-from typing import TYPE_CHECKING, Optional
->>>>>>> de5cafe9
 
 from synapse.api.errors import (
     AuthError,
@@ -33,12 +29,11 @@
     StoreError,
     SynapseError,
 )
-<<<<<<< HEAD
 from synapse.logging.context import run_in_background
-from synapse.metrics.background_process_metrics import run_as_background_process
-from synapse.types import UserID, create_requester, get_domain_from_id
-=======
-from synapse.metrics.background_process_metrics import wrap_as_background_process
+from synapse.metrics.background_process_metrics import (
+    run_as_background_process,
+    wrap_as_background_process,
+)
 from synapse.types import (
     JsonDict,
     Requester,
@@ -46,7 +41,6 @@
     create_requester,
     get_domain_from_id,
 )
->>>>>>> de5cafe9
 
 from ._base import BaseHandler
 
@@ -69,13 +63,9 @@
     PROFILE_UPDATE_MS = 60 * 1000
     PROFILE_UPDATE_EVERY_MS = 24 * 60 * 60 * 1000
 
-<<<<<<< HEAD
     PROFILE_REPLICATE_INTERVAL = 2 * 60 * 1000
 
-    def __init__(self, hs):
-=======
     def __init__(self, hs: "HomeServer"):
->>>>>>> de5cafe9
         super().__init__(hs)
 
         self.federation = hs.get_federation_client()
@@ -96,7 +86,6 @@
                 self._update_remote_profile_cache, self.PROFILE_UPDATE_MS
             )
 
-<<<<<<< HEAD
             if len(self.hs.config.replicate_user_profiles_to) > 0:
                 reactor.callWhenRunning(self._do_assign_profile_replication_batches)
                 reactor.callWhenRunning(self._start_replicate_profiles)
@@ -178,10 +167,7 @@
             )
             raise
 
-    async def get_profile(self, user_id):
-=======
     async def get_profile(self, user_id: str) -> JsonDict:
->>>>>>> de5cafe9
         target_user = UserID.from_string(user_id)
 
         if self.hs.is_mine(target_user):
@@ -320,11 +306,7 @@
             requester = create_requester(target_user)
 
         await self.store.set_profile_displayname(
-<<<<<<< HEAD
-            target_user.localpart, new_displayname, new_batchnum
-=======
-            target_user.localpart, displayname_to_set
->>>>>>> de5cafe9
+            target_user.localpart, displayname_to_set, new_batchnum
         )
 
         if self.hs.config.user_directory_search_all_users:
@@ -335,7 +317,6 @@
 
         await self._update_join_states(requester, target_user)
 
-<<<<<<< HEAD
         # start a profile replication push
         run_in_background(self._replicate_profiles)
 
@@ -376,10 +357,7 @@
         # start a profile replication push
         run_in_background(self._replicate_profiles)
 
-    async def get_avatar_url(self, target_user):
-=======
     async def get_avatar_url(self, target_user: UserID) -> str:
->>>>>>> de5cafe9
         if self.hs.is_mine(target_user):
             try:
                 avatar_url = await self.store.get_profile_avatar_url(
@@ -495,7 +473,6 @@
 
         await self._update_join_states(requester, target_user)
 
-<<<<<<< HEAD
         # start a profile replication push
         run_in_background(self._replicate_profiles)
 
@@ -513,10 +490,7 @@
             raise SynapseError(400, "Invalid avatar URL '%s' supplied" % mxc)
         return avatar_pieces[-1]
 
-    async def on_profile_query(self, args):
-=======
     async def on_profile_query(self, args: JsonDict) -> JsonDict:
->>>>>>> de5cafe9
         user = UserID.from_string(args["user_id"])
         if not self.hs.is_mine(user):
             raise SynapseError(400, "User is not hosted on this homeserver")
