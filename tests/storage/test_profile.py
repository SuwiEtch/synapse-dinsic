--- conflicted
+++ resolved
@@ -33,13 +33,11 @@
 
     @defer.inlineCallbacks
     def test_displayname(self):
-<<<<<<< HEAD
-        yield self.store.set_profile_displayname(self.u_frank.localpart, "Frank", 1)
-=======
         yield defer.ensureDeferred(self.store.create_profile(self.u_frank.localpart))
 
-        yield self.store.set_profile_displayname(self.u_frank.localpart, "Frank")
->>>>>>> 050e20e7
+        yield defer.ensureDeferred(
+            self.store.set_profile_displayname(self.u_frank.localpart, "Frank", 1)
+        )
 
         self.assertEquals(
             "Frank", (yield self.store.get_profile_displayname(self.u_frank.localpart))
@@ -47,13 +45,12 @@
 
     @defer.inlineCallbacks
     def test_avatar_url(self):
-<<<<<<< HEAD
-=======
         yield defer.ensureDeferred(self.store.create_profile(self.u_frank.localpart))
 
->>>>>>> 050e20e7
-        yield self.store.set_profile_avatar_url(
-            self.u_frank.localpart, "http://my.site/here", 1
+        yield defer.ensureDeferred(
+            self.store.set_profile_avatar_url(
+                self.u_frank.localpart, "http://my.site/here", 1
+            )
         )
 
         self.assertEquals(
