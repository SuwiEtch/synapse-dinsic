--- conflicted
+++ resolved
@@ -27,11 +27,8 @@
 )
 from synapse.types import RoomAlias, UserID, create_requester
 
-<<<<<<< HEAD
 from tests.server import FakeChannel
-=======
 from tests.test_utils import make_awaitable
->>>>>>> a0acdfa9
 from tests.unittest import override_config
 
 from .. import unittest
