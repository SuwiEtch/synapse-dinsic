--- conflicted
+++ resolved
@@ -182,11 +182,7 @@
     Returns the Request and the Channel underneath.
 
     Args:
-<<<<<<< HEAD
-        site: The twisted Site to associate with the Channel
-=======
         site: The twisted Site to use to render the request
->>>>>>> 129ae841
 
         method (bytes/unicode): The HTTP request method ("verb").
         path (bytes/unicode): The HTTP path, suitably URL encoded (e.g.
